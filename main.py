--- conflicted
+++ resolved
@@ -4,14 +4,10 @@
 import sys
 from typing import NamedTuple, Optional
 
-import numpy as np
-
+from PySide6.QtGui import QPalette, QColor
+from PySide6.QtWidgets import QApplication, QWidget, QLineEdit
 from matplotlib.backends.backend_qtagg import FigureCanvas
 from matplotlib.figure import Figure
-
-from PySide6.QtGui import QPalette, QColor
-from PySide6.QtWidgets import QApplication, QWidget, QLineEdit
-
 
 from layout_utilities import grid_layout, vbox_layout, hbox_layout, groupbox
 
@@ -24,20 +20,10 @@
     graph_start_time: float         # graph start time, in DAYS (24 hours)
     graph_end_time: float           # graph end time, in DAYS (24 hours)
 
-    def equilibrium(self):
-        """Gemiddelde hoeveelheid werkzame stof in lichaam na bereiken evenwicht."""
-        if len(self.repeat_dosages) == 0:
-            return 0.0
-        return (self.halflife / 24) / np.log(2) * np.mean(self.repeat_dosages)
-
-DecimalDigit = "(?:[0-9]+)"
-NonEmptyDecimalDigitSequence = f"(?:{DecimalDigit}+)"
-Float = f"(?:{NonEmptyDecimalDigitSequence}(?:[.]{NonEmptyDecimalDigitSequence})?)"
-NonEmptyFloatList = f"(?:{Float}(?:[-]{Float})*)"
-PossiblyEmptyFloatList = f"(?:{NonEmptyFloatList}?)"
-
-float_pattern = re.compile(Float)
-float_list_pattern = re.compile(PossiblyEmptyFloatList)
+
+Float = "(?:[0-9]+(?:[.][0-9]+)?)"
+float_pattern = re.compile(f"{Float}")
+float_list_pattern = re.compile(f"(?:(?:)|(?:{Float})|(?:{Float}(?:[-]{Float})*))")
 
 
 def parse_and_validate_float(s: str, validate_func) -> Optional[float]:
@@ -46,12 +32,6 @@
         if validate_func(value):
             return value
     return None
-
-
-def fmt(x: int|float) -> str:
-    if x.is_integer():
-        x = int(x)
-    return str(x)
 
 
 def parse_and_validate_float_list(s: str, validate_func) -> Optional[list[float]]:
@@ -80,15 +60,14 @@
         super().__init__()
         self.setWindowTitle("Basic Medicine Halflife Model")
 
-        self.fig = Figure()
-        self.axes = self.fig.add_axes(rect=(0.12, 0.12, 0.82, 0.60))
+        fig = Figure()
+        self.axes = fig.add_axes(rect=(0.12, 0.12, 0.82, 0.82))
         (self.graph_plotline,) = self.axes.plot([], [])
         self.axes.set_xlabel("tijd [etmalen]")
-        self.hline = self.axes.axhline(np.nan, c='m')
         self.axes.set_ylabel("hoeveelheid medicijn in lichaam [eenheden]")
         self.axes.grid()
 
-        self.plot_canvas = FigureCanvas(self.fig)
+        self.plot_canvas = FigureCanvas(fig)
 
         self.halflife_widget = QLineEdit("160")
         self.start_amount_widget = QLineEdit("0")
@@ -119,8 +98,8 @@
                 grid_layout(
                     ["Halfwaardetijd medicijn", self.halflife_widget, "uren"],
                     ["Hoeveelheid medicijn in lichaam voor eerste inname", self.start_amount_widget, "eenheden"],
-                    ["Opstart-doseringen", self.startup_dosages_widget, "eenheden per etmaal"],
-                    ["Herhaal-doseringen", self.repeat_dosages_widget, "eenheden per etmaal"],
+                    ["Opstart-doseringen", self.startup_dosages_widget, "eenheden"],
+                    ["Herhaal-doseringen", self.repeat_dosages_widget, "eenheden"],
                     ["Grafiek start-tijd", self.graph_start_time_widget, "etmalen"],
                     ["Grafiek eind-tijd", self.graph_end_time_widget, "etmalen"]
                 ),
@@ -134,7 +113,7 @@
         self.validate_settings_and_update_graph_if_ok()
 
     def validate_settings_and_update_graph_if_ok(self):
-        """Validate settings, then update graph if the settings are ok."""
+
         halflife = parse_and_validate_float(self.halflife_widget.text(), lambda x: x > 0.0)
         start_amount = parse_and_validate_float(self.start_amount_widget.text(), lambda x: x >= 0.0)
         startup_dosages = parse_and_validate_float_list(self.startup_dosages_widget.text(), lambda xlist: all(x >= 0.0 for x in xlist))
@@ -153,6 +132,10 @@
         set_widget_background_color(self.repeat_dosages_widget, self.color_good if repeat_dosages is not None else self.color_bad)
         set_widget_background_color(self.graph_start_time_widget, self.color_good if graph_start_time is not None else self.color_bad)
         set_widget_background_color(self.graph_end_time_widget, self.color_good if graph_end_time is not None else self.color_bad)
+
+        if any(x is None for x in (halflife, start_amount, startup_dosages, repeat_dosages, graph_start_time, graph_end_time)):
+            # If any value is None, bail out.
+            return
 
         settings = SimulationSettings(
             halflife = halflife,
@@ -163,49 +146,27 @@
             graph_end_time = graph_end_time
         )
 
-        if any(x is None for x in settings):
-            # If any value is None, bail out.
-            return
-
         self.update_graph(settings)
 
     def update_graph(self, settings: SimulationSettings):
-        """Simulate according to settings, then update the graph."""
-
-        MINUTES_PER_24_HOURS = 1440
-
-        t1 = round(settings.graph_start_time * MINUTES_PER_24_HOURS)
-        t2 = round(settings.graph_end_time * MINUTES_PER_24_HOURS)
+
+        t1 = round(settings.graph_start_time * 1440.0)
+        t2 = round(settings.graph_end_time * 1440.0)
 
         startup_dosages = settings.startup_dosages
         repeat_dosages = settings.repeat_dosages
 
         halflife_minutes = settings.halflife * 60.0
 
-        # The decay factor per minute.
-        decay_factor = 0.5 ** (1.0 / halflife_minutes)
-
         x = []
         y = []
 
-<<<<<<< HEAD
         decay_factor = 0.5 ** (1.0 / halflife_minutes)
 
-        # Initialize starting amount.
         amount = settings.start_amount
-
-        # Simulate from t=0 up to and including t2.
-=======
-        amount = settings.start_amount
-
-        if 0 >= t1:
-            x.append(0.0)
-            y.append(settings.start_amount)
-
->>>>>>> 8c08bee3
         for t in range(0, t2 + 1):
-            if t % MINUTES_PER_24_HOURS == 0:
-                index = t // MINUTES_PER_24_HOURS
+            if t % 1440 == 0:
+                index = t // 1440
                 if index < len(startup_dosages):
                     dose = startup_dosages[index]
                 elif len(repeat_dosages) != 0:
@@ -216,30 +177,11 @@
             else:
                 dose = 0.0
 
-            # Simulate time step.
             amount = decay_factor * amount + dose
 
             if t >= t1:
-                x.append(t / MINUTES_PER_24_HOURS)
+                x.append(t / 1440.0)
                 y.append(amount)
-
-        x = np.asarray(x)
-        y = np.asarray(y)
-
-        #print("@@@", equilibrium, np.mean(y[-1440*len(repeat_dosages):]), np.std(y[-1440*len(repeat_dosages):]))
-
-        title = "\n".join((
-            f"halfwaardetijd medicijn: {fmt(settings.halflife)} uur",
-            f"beginhoeveelheid: {fmt(settings.start_amount)} eenheden",
-            f"dosering: start [{"‒".join(fmt(x) for x in settings.startup_dosages)}], "
-            f"herhaal [{"‒".join(fmt(x) for x in settings.repeat_dosages)}] eenheden per etmaal",
-            f"uiteindelijke gemiddelde hoeveelheid in lichaam: {settings.equilibrium():.3f} eenheden"
-            "", ""
-        ))
-
-        self.axes.set_title(title, fontsize=10.0)
-
-        self.hline.set_ydata([settings.equilibrium()])
 
         self.graph_plotline.set_data(x, y)
         self.axes.relim()
